# Copyright 2017-2020 Amazon.com, Inc. or its affiliates. All Rights Reserved.
#
# Licensed under the Apache License, Version 2.0 (the "License"). You
# may not use this file except in compliance with the License. A copy of
# the License is located at
#
#     http://aws.amazon.com/apache2.0/
#
# or in the "license" file accompanying this file. This file is
# distributed on an "AS IS" BASIS, WITHOUT WARRANTIES OR CONDITIONS OF
# ANY KIND, either express or implied. See the License for the specific
# language governing permissions and limitations under the License.
"""Placeholder docstring"""
from __future__ import absolute_import

import importlib
import inspect
import json
import logging
from enum import Enum

import sagemaker
from sagemaker.amazon.amazon_estimator import (
    RecordSet,
    AmazonAlgorithmEstimatorBase,
    FileSystemRecordSet,
)
from sagemaker.amazon.hyperparameter import Hyperparameter as hp  # noqa
from sagemaker.analytics import HyperparameterTuningJobAnalytics
from sagemaker.estimator import Framework
from sagemaker.inputs import TrainingInput
from sagemaker.job import _Job
from sagemaker.parameter import (
    CategoricalParameter,
    ContinuousParameter,
    IntegerParameter,
    ParameterRange,
)
from sagemaker.session import Session
from sagemaker.utils import base_from_name, base_name_from_image, name_from_base

AMAZON_ESTIMATOR_MODULE = "sagemaker"
AMAZON_ESTIMATOR_CLS_NAMES = {
    "factorization-machines": "FactorizationMachines",
    "kmeans": "KMeans",
    "lda": "LDA",
    "linear-learner": "LinearLearner",
    "ntm": "NTM",
    "randomcutforest": "RandomCutForest",
    "knn": "KNN",
    "object2vec": "Object2Vec",
}
HYPERPARAMETER_TUNING_JOB_NAME = "HyperParameterTuningJobName"
PARENT_HYPERPARAMETER_TUNING_JOBS = "ParentHyperParameterTuningJobs"
WARM_START_TYPE = "WarmStartType"

logger = logging.getLogger(__name__)


class WarmStartTypes(Enum):
    """Warm Start Configuration type. There can be two types of warm start jobs:
    * IdenticalDataAndAlgorithm: Type of warm start that allows users to reuse
    training results from existing tuning jobs that have the same algorithm code
    and datasets. * TransferLearning: Type of warm start that allows users to
    reuse training results from existing tuning jobs that have similar algorithm
    code and datasets.
    """

    IDENTICAL_DATA_AND_ALGORITHM = "IdenticalDataAndAlgorithm"
    TRANSFER_LEARNING = "TransferLearning"


class WarmStartConfig(object):
    """Warm Start Configuration which defines the nature of the warm start
    ``HyperparameterTuner``, with type and parents for warm start.

    Examples:
        >>> warm_start_config = WarmStartConfig(
        >>>                         type=WarmStartTypes.TransferLearning, parents={"p1","p2"})
        >>> warm_start_config.type
        "TransferLearning"
        >>> warm_start_config.parents
        {"p1","p2"}
    """

    def __init__(self, warm_start_type, parents):
        """Initializes the ``WarmStartConfig`` with the provided
        ``WarmStartTypes`` and parents.

        Args:
            warm_start_type (sagemaker.tuner.WarmStartTypes): This should be one
                of the supported warm start types in WarmStartType
            parents (set{str}): Set of parent tuning jobs which will be used to
                warm start the new tuning job.
        """

        if warm_start_type not in list(WarmStartTypes):
            raise ValueError(
                "Invalid type: {}, valid warm start types are: {}".format(
                    warm_start_type, list(WarmStartTypes)
                )
            )

        if not parents:
            raise ValueError(
                "Invalid parents: {}, parents should not be None/empty".format(parents)
            )

        self.type = warm_start_type
        self.parents = set(parents)

    @classmethod
    def from_job_desc(cls, warm_start_config):
        """Creates an instance of ``WarmStartConfig`` class, from warm start
        configuration response from DescribeTrainingJob.

        Examples:
            >>> warm_start_config = WarmStartConfig.from_job_desc(warm_start_config={
            >>>    "WarmStartType":"TransferLearning",
            >>>    "ParentHyperParameterTuningJobs": [
            >>>        {'HyperParameterTuningJobName': "p1"},
            >>>        {'HyperParameterTuningJobName': "p2"},
            >>>    ]
            >>>})
            >>> warm_start_config.type
            "TransferLearning"
            >>> warm_start_config.parents
            ["p1","p2"]

        Args:
            warm_start_config (dict): The expected format of the
                ``warm_start_config`` contains two first-class

        Returns:
            sagemaker.tuner.WarmStartConfig: De-serialized instance of
            WarmStartConfig containing the type and parents provided as part of
            ``warm_start_config``.
        """
        if (
            not warm_start_config
            or WARM_START_TYPE not in warm_start_config
            or PARENT_HYPERPARAMETER_TUNING_JOBS not in warm_start_config
        ):
            return None

        parents = []
        for parent in warm_start_config[PARENT_HYPERPARAMETER_TUNING_JOBS]:
            parents.append(parent[HYPERPARAMETER_TUNING_JOB_NAME])

        return cls(
            warm_start_type=WarmStartTypes(warm_start_config[WARM_START_TYPE]), parents=parents
        )

    def to_input_req(self):
        """Converts the ``self`` instance to the desired input request format.

        Examples:
            >>> warm_start_config = WarmStartConfig
            (
                warm_start_type=WarmStartTypes.TransferLearning,parents=["p1,p2"]
            )
            >>> warm_start_config.to_input_req()
            {
                "WarmStartType":"TransferLearning",
                "ParentHyperParameterTuningJobs": [
                    {'HyperParameterTuningJobName': "p1"},
                    {'HyperParameterTuningJobName': "p2"},
                ]
            }

        Returns:
            dict: Containing the "WarmStartType" and
            "ParentHyperParameterTuningJobs" as the first class fields.
        """
        return {
            WARM_START_TYPE: self.type.value,
            PARENT_HYPERPARAMETER_TUNING_JOBS: [
                {HYPERPARAMETER_TUNING_JOB_NAME: parent} for parent in self.parents
            ],
        }


class HyperparameterTuner(object):
    """A class for creating and interacting with Amazon SageMaker hyperparameter
    tuning jobs, as well as deploying the resulting model(s).
    """

    TUNING_JOB_NAME_MAX_LENGTH = 32

    SAGEMAKER_ESTIMATOR_MODULE = "sagemaker_estimator_module"
    SAGEMAKER_ESTIMATOR_CLASS_NAME = "sagemaker_estimator_class_name"

    DEFAULT_ESTIMATOR_MODULE = "sagemaker.estimator"
    DEFAULT_ESTIMATOR_CLS_NAME = "Estimator"

    def __init__(
        self,
        estimator,
        objective_metric_name,
        hyperparameter_ranges,
        metric_definitions=None,
        strategy="Bayesian",
        objective_type="Maximize",
        max_jobs=1,
        max_parallel_jobs=1,
        tags=None,
        base_tuning_job_name=None,
        warm_start_config=None,
        early_stopping_type="Off",
        estimator_name=None,
    ):
        """Initialize a ``HyperparameterTuner``. It takes an estimator to obtain
        configuration information for training jobs that are created as the
        result of a hyperparameter tuning job.

        Args:
            estimator (sagemaker.estimator.EstimatorBase): An estimator object
                that has been initialized with the desired configuration. There
                does not need to be a training job associated with this
                instance.
            objective_metric_name (str): Name of the metric for evaluating
                training jobs.
            hyperparameter_ranges (dict[str, sagemaker.parameter.ParameterRange]): Dictionary of
                parameter ranges. These parameter ranges can be one
                of three types: Continuous, Integer, or Categorical. The keys of
                the dictionary are the names of the hyperparameter, and the
                values are the appropriate parameter range class to represent
                the range.
            metric_definitions (list[dict]): A list of dictionaries that defines
                the metric(s) used to evaluate the training jobs (default:
                None). Each dictionary contains two keys: 'Name' for the name of
                the metric, and 'Regex' for the regular expression used to
                extract the metric from the logs. This should be defined only
                for hyperparameter tuning jobs that don't use an Amazon
                algorithm.
            strategy (str): Strategy to be used for hyperparameter estimations
                (default: 'Bayesian').
            objective_type (str): The type of the objective metric for
                evaluating training jobs. This value can be either 'Minimize' or
                'Maximize' (default: 'Maximize').
            max_jobs (int): Maximum total number of training jobs to start for
                the hyperparameter tuning job (default: 1).
            max_parallel_jobs (int): Maximum number of parallel training jobs to
                start (default: 1).
            tags (list[dict]): List of tags for labeling the tuning job
                (default: None). For more, see
                https://docs.aws.amazon.com/sagemaker/latest/dg/API_Tag.html.
            base_tuning_job_name (str): Prefix for the hyperparameter tuning job
                name when the :meth:`~sagemaker.tuner.HyperparameterTuner.fit`
                method launches. If not specified, a default job name is
                generated, based on the training image name and current
                timestamp.
            warm_start_config (sagemaker.tuner.WarmStartConfig): A
                ``WarmStartConfig`` object that has been initialized with the
                configuration defining the nature of warm start tuning job.
            early_stopping_type (str): Specifies whether early stopping is
                enabled for the job. Can be either 'Auto' or 'Off' (default:
                'Off'). If set to 'Off', early stopping will not be attempted.
                If set to 'Auto', early stopping of some training jobs may
                happen, but is not guaranteed to.
            estimator_name (str): A unique name to identify an estimator within the
                hyperparameter tuning job, when more than one estimator is used with
                the same tuning job (default: None).
        """
        if hyperparameter_ranges is None or len(hyperparameter_ranges) == 0:
            raise ValueError("Need to specify hyperparameter ranges")

        if estimator_name is not None:
            self.estimator = None
            self.objective_metric_name = None
            self._hyperparameter_ranges = None
            self.metric_definitions = None
            self.estimator_dict = {estimator_name: estimator}
            self.objective_metric_name_dict = {estimator_name: objective_metric_name}
            self._hyperparameter_ranges_dict = {estimator_name: hyperparameter_ranges}
            self.metric_definitions_dict = (
                {estimator_name: metric_definitions} if metric_definitions is not None else {}
            )
            self.static_hyperparameters = None
        else:
            self.estimator = estimator
            self.objective_metric_name = objective_metric_name
            self._hyperparameter_ranges = hyperparameter_ranges
            self.metric_definitions = metric_definitions
            self.estimator_dict = None
            self.objective_metric_name_dict = None
            self._hyperparameter_ranges_dict = None
            self.metric_definitions_dict = None
            self.static_hyperparameters_dict = None

        self._validate_parameter_ranges(estimator, hyperparameter_ranges)

        self.strategy = strategy
        self.objective_type = objective_type
        self.max_jobs = max_jobs
        self.max_parallel_jobs = max_parallel_jobs

        self.tags = tags
        self.base_tuning_job_name = base_tuning_job_name
        self._current_job_name = None
        self.latest_tuning_job = None
        self.warm_start_config = warm_start_config
        self.early_stopping_type = early_stopping_type

    def _prepare_for_tuning(self, job_name=None, include_cls_metadata=False):
        """Prepare the tuner instance for tuning (fit)"""
        self._prepare_job_name_for_tuning(job_name=job_name)
        self._prepare_static_hyperparameters_for_tuning(include_cls_metadata=include_cls_metadata)

    def _prepare_job_name_for_tuning(self, job_name=None):
        """Set current job name before starting tuning"""
        if job_name is not None:
            self._current_job_name = job_name
        else:
            base_name = self.base_tuning_job_name
            if base_name is None:
                estimator = (
                    self.estimator or self.estimator_dict[sorted(self.estimator_dict.keys())[0]]
                )
                base_name = base_name_from_image(estimator.train_image())
            self._current_job_name = name_from_base(
                base_name, max_length=self.TUNING_JOB_NAME_MAX_LENGTH, short=True
            )

    def _prepare_static_hyperparameters_for_tuning(self, include_cls_metadata=False):
        """Prepare static hyperparameters for all estimators before tuning"""
        self.static_hyperparameters = None
        if self.estimator is not None:
            self.static_hyperparameters = self._prepare_static_hyperparameters(
                self.estimator, self._hyperparameter_ranges, include_cls_metadata
            )

        self.static_hyperparameters_dict = None
        if self.estimator_dict is not None:
            self.static_hyperparameters_dict = {
                estimator_name: self._prepare_static_hyperparameters(
                    estimator,
                    self._hyperparameter_ranges_dict[estimator_name],
                    include_cls_metadata.get(estimator_name, False),
                )
                for (estimator_name, estimator) in self.estimator_dict.items()
            }

    @classmethod
    def _prepare_static_hyperparameters(
        cls, estimator, hyperparameter_ranges, include_cls_metadata
    ):
        """Prepare static hyperparameters for one estimator before tuning"""
        # Remove any hyperparameter that will be tuned
        static_hyperparameters = {str(k): str(v) for (k, v) in estimator.hyperparameters().items()}
        for hyperparameter_name in hyperparameter_ranges.keys():
            static_hyperparameters.pop(hyperparameter_name, None)

        # For attach() to know what estimator to use for frameworks
        # (other algorithms may not accept extra hyperparameters)
        if include_cls_metadata or isinstance(estimator, Framework):
            static_hyperparameters[cls.SAGEMAKER_ESTIMATOR_CLASS_NAME] = json.dumps(
                estimator.__class__.__name__
            )
            static_hyperparameters[cls.SAGEMAKER_ESTIMATOR_MODULE] = json.dumps(
                estimator.__module__
            )

        return static_hyperparameters

    def fit(
        self,
        inputs=None,
        job_name=None,
        include_cls_metadata=False,
        estimator_kwargs=None,
        **kwargs
    ):
        """Start a hyperparameter tuning job.

        Args:
            inputs: Information about the training data. Please refer to the
                ``fit()`` method of the associated estimator, as this can take
                any of the following forms:

                * (str) - The S3 location where training data is saved.
                * (dict[str, str] or dict[str, sagemaker.inputs.TrainingInput]) -
                    If using multiple channels for training data, you can specify
                    a dict mapping channel names to strings or
                    :func:`~sagemaker.inputs.TrainingInput` objects.
                * (sagemaker.inputs.TrainingInput) - Channel configuration for S3 data sources
                    that can provide additional information about the training dataset.
                    See :func:`sagemaker.inputs.TrainingInput` for full details.
                * (sagemaker.session.FileSystemInput) - channel configuration for
                    a file system data source that can provide additional information as well as
                    the path to the training dataset.
                * (sagemaker.amazon.amazon_estimator.RecordSet) - A collection of
                    Amazon :class:~`Record` objects serialized and stored in S3.
                    For use with an estimator for an Amazon algorithm.
                * (sagemaker.amazon.amazon_estimator.FileSystemRecordSet) -
                    Amazon SageMaker channel configuration for a file system data source for
                    Amazon algorithms.
                * (list[sagemaker.amazon.amazon_estimator.RecordSet]) - A list of
                    :class:~`sagemaker.amazon.amazon_estimator.RecordSet` objects,
                    where each instance is a different channel of training data.
                * (list[sagemaker.amazon.amazon_estimator.FileSystemRecordSet]) - A list of
                    :class:~`sagemaker.amazon.amazon_estimator.FileSystemRecordSet` objects,
                    where each instance is a different channel of training data.

            job_name (str): Tuning job name. If not specified, the tuner
                generates a default job name, based on the training image name
                and current timestamp.
            include_cls_metadata: It can take one of the following two forms.

                * (bool) - Whether or not the hyperparameter tuning job should include information
                    about the estimator class (default: False). This information is passed as a
                    hyperparameter, so if the algorithm you are using cannot handle unknown
                    hyperparameters (e.g. an Amazon SageMaker built-in algorithm that does not
                    have a custom estimator in the Python SDK), then set ``include_cls_metadata``
                    to ``False``.
                * (dict[str, bool]) - This version should be used for tuners created via the
                    factory method create(), to specify the flag for each estimator provided in
                    the estimator_dict argument of the method. The keys would be the same
                    estimator names as in estimator_dict. If one estimator doesn't need the flag
                    set, then no need to include it in the dictionary.

            estimator_kwargs (dict[str, dict]): Dictionary for other arguments needed for
                training. Should be used only for tuners created via the factory method create().
                The keys are the estimator names for the estimator_dict argument of create()
                method. Each value is a dictionary for the other arguments needed for training
                of the corresponding estimator.
            **kwargs: Other arguments needed for training. Please refer to the
                ``fit()`` method of the associated estimator to see what other
                arguments are needed.
        """
        if self.estimator is not None:
            self._fit_with_estimator(inputs, job_name, include_cls_metadata, **kwargs)
        else:
            self._fit_with_estimator_dict(inputs, job_name, include_cls_metadata, estimator_kwargs)

    def _fit_with_estimator(self, inputs, job_name, include_cls_metadata, **kwargs):
        """Start tuning for tuner instances that have the ``estimator`` field set"""
        self._prepare_estimator_for_tuning(self.estimator, inputs, job_name, **kwargs)
        self._prepare_for_tuning(job_name=job_name, include_cls_metadata=include_cls_metadata)
        self.latest_tuning_job = _TuningJob.start_new(self, inputs)

    def _fit_with_estimator_dict(self, inputs, job_name, include_cls_metadata, estimator_kwargs):
        """Start tuning for tuner instances that have the ``estimator_dict`` field set"""
        estimator_names = sorted(self.estimator_dict.keys())
        self._validate_dict_argument(name="inputs", value=inputs, allowed_keys=estimator_names)
        self._validate_dict_argument(
            name="include_cls_metadata", value=include_cls_metadata, allowed_keys=estimator_names
        )
        self._validate_dict_argument(
            name="estimator_kwargs", value=estimator_kwargs, allowed_keys=estimator_names
        )

        for (estimator_name, estimator) in self.estimator_dict.items():
            ins = inputs.get(estimator_name, None) if inputs is not None else None
            args = estimator_kwargs.get(estimator_name, {}) if estimator_kwargs is not None else {}
            self._prepare_estimator_for_tuning(estimator, ins, job_name, **args)

        inc_cls_metadata = include_cls_metadata if include_cls_metadata is not None else {}
        self._prepare_for_tuning(job_name=job_name, include_cls_metadata=inc_cls_metadata)

        self.latest_tuning_job = _TuningJob.start_new(self, inputs)

    @classmethod
    def _prepare_estimator_for_tuning(cls, estimator, inputs, job_name, **kwargs):
        """Prepare one estimator before starting tuning"""
        if isinstance(inputs, (list, RecordSet, FileSystemRecordSet)):
            estimator._prepare_for_training(inputs, **kwargs)
        else:
            estimator._prepare_for_training(job_name)

    @classmethod
    def attach(cls, tuning_job_name, sagemaker_session=None, job_details=None, estimator_cls=None):
        """Attach to an existing hyperparameter tuning job.

        Create a HyperparameterTuner bound to an existing hyperparameter
        tuning job. After attaching, if there exists a best training job (or any
        other completed training job), that can be deployed to create an Amazon
        SageMaker Endpoint and return a ``Predictor``.

        The ``HyperparameterTuner`` instance could be created in one of the following two forms.

            * If the 'TrainingJobDefinition' field is present in tuning job description, the tuner
                will be created using the default constructor with a single estimator.
            * If the 'TrainingJobDefinitions' field (list) is present in tuning job description,
                the tuner will be created using the factory method ``create()`` with one or
                several estimators. Each estimator corresponds to one item in the
                'TrainingJobDefinitions' field, while the estimator names would come from the
                'DefinitionName' field of items in the 'TrainingJobDefinitions' field. For more
                details on how tuners are created from multiple estimators, see ``create()``
                documentation.

        For more details on 'TrainingJobDefinition' and 'TrainingJobDefinitions' fields in tuning
        job description, see
        https://botocore.readthedocs.io/en/latest/reference/services/sagemaker.html#SageMaker.Client.create_hyper_parameter_tuning_job

        Args:
            tuning_job_name (str): The name of the hyperparameter tuning job to attach to.
            sagemaker_session (sagemaker.session.Session): Session object which manages
                interactions with Amazon SageMaker APIs and any other AWS services needed.
                If not specified, one is created using the default AWS configuration chain.
            job_details (dict): The response to a ``DescribeHyperParameterTuningJob`` call.
                If not specified, the ``HyperparameterTuner`` will perform one such call with
                the provided hyperparameter tuning job name.
            estimator_cls: It can take one of the following two forms.

                (str): The estimator class name associated with the training jobs, e.g.
                    'sagemaker.estimator.Estimator'. If not specified, the ``HyperparameterTuner``
                    will try to derive the correct estimator class from training job metadata,
                    defaulting to :class:~`sagemaker.estimator.Estimator` if it is unable to
                    determine a more specific class.
                (dict[str, str]): This form should be used only when the 'TrainingJobDefinitions'
                    field (list) is present in tuning job description. In this scenario training
                    jobs could be created from different training job definitions in the
                    'TrainingJobDefinitions' field, each of which would be mapped to a different
                    estimator after the ``attach()`` call. The ``estimator_cls`` should then be a
                    dictionary to specify estimator class names for individual estimators as
                    needed. The keys should be the 'DefinitionName' value of items in
                    'TrainingJobDefinitions', which would be used as estimator names in the
                    resulting tuner instance.

        Examples:
            Example #1 - assuming we have the following tuning job description, which has the
            'TrainingJobDefinition' field present using a SageMaker built-in algorithm (i.e. PCA),
            and ``attach()`` can derive the estimator class from the training image.
            So ``estimator_cls`` would not be needed.

            .. code:: python

                {
                    'BestTrainingJob': 'best_training_job_name',
                    'TrainingJobDefinition': {
                        'AlgorithmSpecification': {
                            'TrainingImage': '174872318107.dkr.ecr.us-west-2.amazonaws.com/pca:1,
                        },
                    },
                }

            >>> my_tuner.fit()
            >>> job_name = my_tuner.latest_tuning_job.name
            Later on:
            >>> attached_tuner = HyperparameterTuner.attach(job_name)
            >>> attached_tuner.deploy()

            Example #2 - assuming we have the following tuning job description, which has a 2-item
            list for the 'TrainingJobDefinitions' field. In this case 'estimator_cls' is only
            needed for the 2nd item since the 1st item uses a SageMaker built-in algorithm
            (i.e. PCA).

            .. code:: python

                {
                    'BestTrainingJob': 'best_training_job_name',
                    'TrainingJobDefinitions': [
                        {
                            'DefinitionName': 'estimator_pca',
                            'AlgorithmSpecification': {
                                'TrainingImage': '174872318107.dkr.ecr.us-west-2.amazonaws.com/pca:1,
                            },
                        },
                        {
                            'DefinitionName': 'estimator_byoa',
                            'AlgorithmSpecification': {
                                'TrainingImage': '123456789012.dkr.ecr.us-west-2.amazonaws.com/byoa:latest,
                            },
                        }
                    ]
                }

            >>> my_tuner.fit()
            >>> job_name = my_tuner.latest_tuning_job.name
            Later on:
            >>> attached_tuner = HyperparameterTuner.attach(
            >>>     job_name,
            >>>     estimator_cls={
            >>>         'estimator_byoa': 'org.byoa.Estimator'
            >>>     })
            >>> attached_tuner.deploy()


        Returns:
            sagemaker.tuner.HyperparameterTuner: A ``HyperparameterTuner``
            instance with the attached hyperparameter tuning job.
        """
        sagemaker_session = sagemaker_session or Session()

        if job_details is None:
            job_details = sagemaker_session.sagemaker_client.describe_hyper_parameter_tuning_job(
                HyperParameterTuningJobName=tuning_job_name
            )

        if "TrainingJobDefinition" in job_details:
            tuner = cls._attach_with_training_details(sagemaker_session, estimator_cls, job_details)
        else:
            tuner = cls._attach_with_training_details_list(
                sagemaker_session, estimator_cls, job_details
            )

        tuner.latest_tuning_job = _TuningJob(
            sagemaker_session=sagemaker_session, job_name=tuning_job_name
        )
        tuner._current_job_name = tuning_job_name

        return tuner

    @classmethod
    def _attach_with_training_details(cls, sagemaker_session, estimator_cls, job_details):
        """Create a HyperparameterTuner bound to an existing hyperparameter
        tuning job that has the ``TrainingJobDefinition`` field set."""
        estimator = cls._prepare_estimator(
            estimator_cls=estimator_cls,
            training_details=job_details["TrainingJobDefinition"],
            parameter_ranges=job_details["HyperParameterTuningJobConfig"]["ParameterRanges"],
            sagemaker_session=sagemaker_session,
        )
        init_params = cls._prepare_init_params_from_job_description(job_details)

        return cls(estimator=estimator, **init_params)

    @classmethod
    def _attach_with_training_details_list(cls, sagemaker_session, estimator_cls, job_details):
        """Create a HyperparameterTuner bound to an existing hyperparameter
        tuning job that has the ``TrainingJobDefinitions`` field set."""
        estimator_names = sorted(
            [
                training_details["DefinitionName"]
                for training_details in job_details["TrainingJobDefinitions"]
            ]
        )
        cls._validate_dict_argument(
            name="estimator_cls", value=estimator_cls, allowed_keys=estimator_names
        )

        estimator_dict = {}
        objective_metric_name_dict = {}
        hyperparameter_ranges_dict = {}
        metric_definitions_dict = {}

        for training_details in job_details["TrainingJobDefinitions"]:
            estimator_name = training_details["DefinitionName"]

            estimator_dict[estimator_name] = cls._prepare_estimator(
                estimator_cls=estimator_cls.get(estimator_name) if estimator_cls else None,
                training_details=training_details,
                parameter_ranges=training_details["HyperParameterRanges"],
                sagemaker_session=sagemaker_session,
            )

            objective_metric_name_dict[estimator_name] = training_details["TuningObjective"][
                "MetricName"
            ]
            hyperparameter_ranges_dict[
                estimator_name
            ] = cls._prepare_parameter_ranges_from_job_description(  # noqa: E501 # pylint: disable=line-too-long
                training_details["HyperParameterRanges"]
            )

            metric_definitions = training_details["AlgorithmSpecification"].get(
                "MetricDefinitions", None
            )
            if metric_definitions is not None:
                metric_definitions_dict[estimator_name] = metric_definitions

        init_params = cls._prepare_init_params_from_job_description(job_details)

        return HyperparameterTuner.create(
            estimator_dict=estimator_dict,
            objective_metric_name_dict=objective_metric_name_dict,
            hyperparameter_ranges_dict=hyperparameter_ranges_dict,
            metric_definitions_dict=metric_definitions_dict,
            **init_params
        )

    def deploy(
        self,
        initial_instance_count,
        instance_type,
        accelerator_type=None,
        endpoint_name=None,
        wait=True,
        model_name=None,
        kms_key=None,
        data_capture_config=None,
        **kwargs
    ):
        """Deploy the best trained or user specified model to an Amazon
        SageMaker endpoint and return a ``sagemaker.Predictor`` object.

        For more information:
        http://docs.aws.amazon.com/sagemaker/latest/dg/how-it-works-training.html

        Args:
            initial_instance_count (int): Minimum number of EC2 instances to
                deploy to an endpoint for prediction.
            instance_type (str): Type of EC2 instance to deploy to an endpoint
                for prediction, for example, 'ml.c4.xlarge'.
            accelerator_type (str): Type of Elastic Inference accelerator to
                attach to an endpoint for model loading and inference, for
                example, 'ml.eia1.medium'. If not specified, no Elastic
                Inference accelerator will be attached to the endpoint. For more
                information:
                https://docs.aws.amazon.com/sagemaker/latest/dg/ei.html
            endpoint_name (str): Name to use for creating an Amazon SageMaker
                endpoint. If not specified, the name of the training job is
                used.
            wait (bool): Whether the call should wait until the deployment of
                model completes (default: True).
            model_name (str): Name to use for creating an Amazon SageMaker
                model. If not specified, the name of the training job is used.
            kms_key (str): The ARN of the KMS key that is used to encrypt the
                data on the storage volume attached to the instance hosting the
                endpoint.
            data_capture_config (sagemaker.model_monitor.DataCaptureConfig): Specifies
                configuration related to Endpoint data capture for use with
                Amazon SageMaker Model Monitoring. Default: None.
            **kwargs: Other arguments needed for deployment. Please refer to the
                ``create_model()`` method of the associated estimator to see
                what other arguments are needed.

        Returns:
            sagemaker.predictor.Predictor: A predictor that provides a ``predict()``
                method, which can be used to send requests to the Amazon SageMaker endpoint
                and obtain inferences.
        """
        best_training_job = self._get_best_training_job()
        best_estimator = self.best_estimator(best_training_job)

        return best_estimator.deploy(
            initial_instance_count=initial_instance_count,
            instance_type=instance_type,
            accelerator_type=accelerator_type,
            endpoint_name=endpoint_name or best_training_job["TrainingJobName"],
            wait=wait,
            model_name=model_name,
            kms_key=kms_key,
            data_capture_config=data_capture_config,
            **kwargs
        )

    def stop_tuning_job(self):
        """Stop latest running hyperparameter tuning job."""
        self._ensure_last_tuning_job()
        self.latest_tuning_job.stop()

    def describe(self):
        """Returns a response from the DescribeHyperParameterTuningJob API call."""
        return self.sagemaker_session.describe_tuning_job(self._current_job_name)

    def wait(self):
        """Wait for latest hyperparameter tuning job to finish."""
        self._ensure_last_tuning_job()
        self.latest_tuning_job.wait()

    def best_estimator(self, best_training_job=None):
        """Return the estimator that has best training job attached. The trained model can then
        be deployed to an Amazon SageMaker endpoint and return a ``sagemaker.Predictor``
        object.

        Args:
            best_training_job (dict): Dictionary containing "TrainingJobName" and
                "TrainingJobDefinitionName".

                Example:

                .. code:: python

                    {
                        "TrainingJobName": "my_training_job_name",
                        "TrainingJobDefinitionName": "my_training_job_definition_name"
                    }

        Returns:
            sagemaker.estimator.EstimatorBase: The estimator that has the best training job
                attached.

        Raises:
            Exception: If there is no best training job available for the hyperparameter tuning job.
        """
        if best_training_job is None:
            best_training_job = self._get_best_training_job()

        if self.estimator is not None:
            best_estimator = self.estimator
        else:
            best_estimator_name = best_training_job["TrainingJobDefinitionName"]
            best_estimator = self.estimator_dict[best_estimator_name]

        return best_estimator.attach(
            training_job_name=best_training_job["TrainingJobName"],
            sagemaker_session=self.sagemaker_session,
        )

    def best_training_job(self):
        """Return name of the best training job for the latest hyperparameter
        tuning job.

        Raises:
            Exception: If there is no best training job available for the
                hyperparameter tuning job.
        """
        return self._get_best_training_job()["TrainingJobName"]

    def _get_best_training_job(self):
        """Return the best training job for the latest hyperparameter
        tuning job.

        Raises:
            Exception: If there is no best training job available for the
                hyperparameter tuning job.
        """
        self._ensure_last_tuning_job()

        tuning_job_describe_result = self.sagemaker_session.sagemaker_client.describe_hyper_parameter_tuning_job(  # noqa: E501 # pylint: disable=line-too-long
            HyperParameterTuningJobName=self.latest_tuning_job.name
        )

        try:
            return tuning_job_describe_result["BestTrainingJob"]
        except KeyError:
            raise Exception(
                "Best training job not available for tuning job: {}".format(
                    self.latest_tuning_job.name
                )
            )

<<<<<<< HEAD
=======
    def delete_endpoint(self, endpoint_name=None):
        """Delete an Amazon SageMaker endpoint.

        If an endpoint name is not specified, this defaults to looking for an
        endpoint that shares a name with the best training job for deletion.

        Args:
            endpoint_name (str): Name of the endpoint to delete
        """
        logger.warning(
            "HyperparameterTuner.delete_endpoint() will be deprecated in SageMaker Python SDK v2. "
            "Please use the delete_endpoint() function on your predictor instead."
        )

        endpoint_name = endpoint_name or self.best_training_job()
        self.sagemaker_session.delete_endpoint(endpoint_name)

>>>>>>> e774fcf3
    def _ensure_last_tuning_job(self):
        """Placeholder docstring"""
        if self.latest_tuning_job is None:
            raise ValueError("No tuning job available")

    @classmethod
    def _prepare_estimator(
        cls, estimator_cls, training_details, parameter_ranges, sagemaker_session
    ):
        """Attach an estimator from training job details"""
        estimator_cls = cls._prepare_estimator_cls(estimator_cls, training_details)
        return cls._prepare_estimator_from_job_description(
            estimator_cls, training_details, parameter_ranges, sagemaker_session
        )

    @classmethod
    def _prepare_estimator_cls(cls, estimator_cls, training_details):
        # Check for customer-specified estimator first
        """
        Args:
            estimator_cls:
            training_details:
        """
        if estimator_cls is not None:
            module, cls_name = estimator_cls.rsplit(".", 1)
            return getattr(importlib.import_module(module), cls_name)

        # Then check for estimator class in hyperparameters
        hyperparameters = training_details["StaticHyperParameters"]
        if (
            cls.SAGEMAKER_ESTIMATOR_CLASS_NAME in hyperparameters
            and cls.SAGEMAKER_ESTIMATOR_MODULE in hyperparameters
        ):
            module = hyperparameters.get(cls.SAGEMAKER_ESTIMATOR_MODULE)
            cls_name = hyperparameters.get(cls.SAGEMAKER_ESTIMATOR_CLASS_NAME)
            return getattr(importlib.import_module(json.loads(module)), json.loads(cls_name))

        # Then try to derive the estimator from the image name for 1P algorithms
        image_uri = training_details["AlgorithmSpecification"]["TrainingImage"]
        algorithm = image_uri[image_uri.find("/") + 1 : image_uri.find(":")]
        if algorithm in AMAZON_ESTIMATOR_CLS_NAMES:
            cls_name = AMAZON_ESTIMATOR_CLS_NAMES[algorithm]
            return getattr(importlib.import_module(AMAZON_ESTIMATOR_MODULE), cls_name)

        # Default to the BYO estimator
        return getattr(
            importlib.import_module(cls.DEFAULT_ESTIMATOR_MODULE), cls.DEFAULT_ESTIMATOR_CLS_NAME
        )

    @classmethod
    def _prepare_estimator_from_job_description(
        cls, estimator_cls, training_details, parameter_ranges, sagemaker_session
    ):
        """
        Args:
            estimator_cls:
            job_details:
            sagemaker_session:
        """
        # Swap name for static hyperparameters to what an estimator would expect
        training_details["HyperParameters"] = training_details["StaticHyperParameters"]
        del training_details["StaticHyperParameters"]

        # Remove hyperparameter reserved by SageMaker for tuning jobs
        del training_details["HyperParameters"]["_tuning_objective_metric"]

        # Add missing hyperparameters defined in the hyperparameter ranges,
        # as potentially required in the Amazon algorithm estimator's constructor
        if issubclass(estimator_cls, AmazonAlgorithmEstimatorBase):
            additional_hyperparameters = cls._extract_hyperparameters_from_parameter_ranges(
                parameter_ranges
            )
            training_details["HyperParameters"].update(additional_hyperparameters)

        # Add items expected by the estimator (but aren't needed otherwise)
        training_details["TrainingJobName"] = ""
        if "KmsKeyId" not in training_details["OutputDataConfig"]:
            training_details["OutputDataConfig"]["KmsKeyId"] = ""

        estimator_init_params = estimator_cls._prepare_init_params_from_job_description(
            training_details
        )
        return estimator_cls(sagemaker_session=sagemaker_session, **estimator_init_params)

    @classmethod
    def _prepare_init_params_from_job_description(cls, job_details):
        """
        Args:
            job_details:
        """
        tuning_config = job_details["HyperParameterTuningJobConfig"]

        params = {
            "strategy": tuning_config["Strategy"],
            "max_jobs": tuning_config["ResourceLimits"]["MaxNumberOfTrainingJobs"],
            "max_parallel_jobs": tuning_config["ResourceLimits"]["MaxParallelTrainingJobs"],
            "warm_start_config": WarmStartConfig.from_job_desc(
                job_details.get("WarmStartConfig", None)
            ),
            "early_stopping_type": tuning_config["TrainingJobEarlyStoppingType"],
            "base_tuning_job_name": base_from_name(job_details["HyperParameterTuningJobName"]),
        }

        if "HyperParameterTuningJobObjective" in tuning_config:
            params["objective_metric_name"] = tuning_config["HyperParameterTuningJobObjective"][
                "MetricName"
            ]
            params["objective_type"] = tuning_config["HyperParameterTuningJobObjective"]["Type"]

        if "ParameterRanges" in tuning_config:
            params["hyperparameter_ranges"] = cls._prepare_parameter_ranges_from_job_description(
                tuning_config["ParameterRanges"]
            )

        if "TrainingJobDefinition" in job_details:
            params["metric_definitions"] = job_details["TrainingJobDefinition"][
                "AlgorithmSpecification"
            ]["MetricDefinitions"]

        if "TrainingJobDefinitions" in job_details:
            params["objective_type"] = job_details["TrainingJobDefinitions"][0]["TuningObjective"][
                "Type"
            ]

        return params

    @classmethod
    def _prepare_parameter_ranges_from_job_description(cls, parameter_ranges):
        """
        Args:
            parameter_ranges:
        """
        ranges = {}

        for parameter in parameter_ranges["CategoricalParameterRanges"]:
            ranges[parameter["Name"]] = CategoricalParameter(parameter["Values"])

        for parameter in parameter_ranges["ContinuousParameterRanges"]:
            ranges[parameter["Name"]] = ContinuousParameter(
                float(parameter["MinValue"]), float(parameter["MaxValue"])
            )

        for parameter in parameter_ranges["IntegerParameterRanges"]:
            ranges[parameter["Name"]] = IntegerParameter(
                int(parameter["MinValue"]), int(parameter["MaxValue"])
            )

        return ranges

    @classmethod
    def _extract_hyperparameters_from_parameter_ranges(cls, parameter_ranges):
        """
        Args:
            parameter_ranges:
        """
        hyperparameters = {}

        for parameter in parameter_ranges["CategoricalParameterRanges"]:
            hyperparameters[parameter["Name"]] = parameter["Values"][0]

        for parameter in parameter_ranges["ContinuousParameterRanges"]:
            hyperparameters[parameter["Name"]] = float(parameter["MinValue"])

        for parameter in parameter_ranges["IntegerParameterRanges"]:
            hyperparameters[parameter["Name"]] = int(parameter["MinValue"])

        return hyperparameters

    def hyperparameter_ranges(self):
        """Return the hyperparameter ranges in a dictionary to be used as part
        of a request for creating a hyperparameter tuning job.
        """
        if self._hyperparameter_ranges is None:
            return None

        return self._prepare_parameter_ranges_for_tuning(
            self._hyperparameter_ranges, self.estimator
        )

    def hyperparameter_ranges_dict(self):
        """Return a dictionary of hyperparameter ranges for all estimators in ``estimator_dict``
        """
        if self._hyperparameter_ranges_dict is None:
            return None

        return {
            estimator_name: self._prepare_parameter_ranges_for_tuning(
                self._hyperparameter_ranges_dict[estimator_name],
                self.estimator_dict[estimator_name],
            )
            for estimator_name in sorted(self.estimator_dict.keys())
        }

    @classmethod
    def _prepare_parameter_ranges_for_tuning(cls, parameter_ranges, estimator):
        """Prepare hyperparameter ranges for tuning"""
        processed_parameter_ranges = dict()
        for range_type in ParameterRange.__all_types__:
            hp_ranges = []
            for parameter_name, parameter in parameter_ranges.items():
                if parameter is not None and parameter.__name__ == range_type:
                    # Categorical parameters needed to be serialized as JSON for our framework
                    # containers
                    if isinstance(parameter, CategoricalParameter) and isinstance(
                        estimator, Framework
                    ):
                        tuning_range = parameter.as_json_range(parameter_name)
                    else:
                        tuning_range = parameter.as_tuning_range(parameter_name)
                    hp_ranges.append(tuning_range)
            processed_parameter_ranges[range_type + "ParameterRanges"] = hp_ranges
        return processed_parameter_ranges

    @property
    def sagemaker_session(self):
        """Convenience method for accessing the
        :class:`~sagemaker.session.Session` object associated with the estimator
        for the ``HyperparameterTuner``.
        """
        estimator = self.estimator
        if estimator is None:
            first_estimator_name = sorted(self.estimator_dict.keys())[0]
            estimator = self.estimator_dict[first_estimator_name]
        return estimator.sagemaker_session

    def analytics(self):
        """An instance of HyperparameterTuningJobAnalytics for this latest
        tuning job of this tuner. Analytics olbject gives you access to tuning
        results summarized into a pandas dataframe.
        """
        return HyperparameterTuningJobAnalytics(self.latest_tuning_job.name, self.sagemaker_session)

    def _validate_parameter_ranges(self, estimator, hyperparameter_ranges):
        """Validate hyperparameter ranges for an estimator"""
        for kls in inspect.getmro(estimator.__class__)[::-1]:
            for _, value in kls.__dict__.items():
                if isinstance(value, hp):
                    try:
                        # The hyperparam names may not be the same as the class attribute that
                        # holds them, for instance: local_lloyd_init_method is called
                        # local_init_method. We need to map these and pass the correct name to
                        # the constructor.
                        parameter_range = hyperparameter_ranges[value.name]

                        if isinstance(parameter_range, ParameterRange):
                            self._validate_parameter_range(value, parameter_range)
                    except KeyError:
                        pass

    def _validate_parameter_range(self, value_hp, parameter_range):
        """
        Args:
            value_hp:
            parameter_range:
        """
        for (parameter_range_key, parameter_range_value) in parameter_range.__dict__.items():
            if parameter_range_key == "scaling_type":
                continue

            # Categorical ranges
            if isinstance(parameter_range_value, list):
                for categorical_value in parameter_range_value:
                    value_hp.validate(categorical_value)
            # Continuous, Integer ranges
            else:
                value_hp.validate(parameter_range_value)

    def transfer_learning_tuner(self, additional_parents=None, estimator=None):
        """Creates a new ``HyperparameterTuner`` by copying the request fields
        from the provided parent to the new instance of ``HyperparameterTuner``.
        Followed by addition of warm start configuration with the type as
        "TransferLearning" and parents as the union of provided list of
        ``additional_parents`` and the ``self``. Also, training image in the new
        tuner's estimator is updated with the provided ``training_image``.

        Examples:
            >>> parent_tuner = HyperparameterTuner.attach(tuning_job_name="parent-job-1")
            >>> transfer_learning_tuner = parent_tuner.transfer_learning_tuner(
            >>>                                             additional_parents={"parent-job-2"})
            Later On:
            >>> transfer_learning_tuner.fit(inputs={})

        Args:
            additional_parents (set{str}): Set of additional parents along with
                the self to be used in warm starting
            estimator (sagemaker.estimator.EstimatorBase): An estimator object
                that has been initialized with the desired configuration. There
                does not need to be a training job associated with this
                instance.

        Returns:
            sagemaker.tuner.HyperparameterTuner: ``HyperparameterTuner``
            instance which can be used to launch transfer learning tuning job.
        """

        return self._create_warm_start_tuner(
            additional_parents=additional_parents,
            warm_start_type=WarmStartTypes.TRANSFER_LEARNING,
            estimator=estimator,
        )

    def identical_dataset_and_algorithm_tuner(self, additional_parents=None):
        """Creates a new ``HyperparameterTuner`` by copying the request fields
        from the provided parent to the new instance of ``HyperparameterTuner``.
        Followed by addition of warm start configuration with the type as
        "IdenticalDataAndAlgorithm" and parents as the union of provided list of
        ``additional_parents`` and the ``self``

        Examples:
            >>> parent_tuner = HyperparameterTuner.attach(tuning_job_name="parent-job-1")
            >>> identical_dataset_algo_tuner = parent_tuner.identical_dataset_and_algorithm_tuner(
            >>>                                                additional_parents={"parent-job-2"})
            Later On:
            >>> identical_dataset_algo_tuner.fit(inputs={})

        Args:
            additional_parents (set{str}): Set of additional parents along with
                the self to be used in warm starting

        Returns:
            sagemaker.tuner.HyperparameterTuner: HyperparameterTuner instance
            which can be used to launch identical dataset and algorithm tuning
            job.
        """

        return self._create_warm_start_tuner(
            additional_parents=additional_parents,
            warm_start_type=WarmStartTypes.IDENTICAL_DATA_AND_ALGORITHM,
        )

    def _create_warm_start_tuner(self, additional_parents, warm_start_type, estimator=None):
        """Creates a new ``HyperparameterTuner`` with ``WarmStartConfig``, where
        type will be equal to ``warm_start_type`` and``parents`` would be equal
        to union of ``additional_parents`` and self.

        Args:
            additional_parents (set{str}): Additional parents along with self,
                to be used for warm starting.
            warm_start_type (sagemaker.tuner.WarmStartTypes): Type of warm start
                job.
            estimator:

        Returns:
            sagemaker.tuner.HyperparameterTuner: Instance with the request
            fields copied from self along with the warm start configuration
        """
        all_parents = {self.latest_tuning_job.name}
        if additional_parents:
            all_parents = all_parents.union(additional_parents)

        if self.estimator is not None:
            return HyperparameterTuner(
                estimator=estimator if estimator else self.estimator,
                objective_metric_name=self.objective_metric_name,
                hyperparameter_ranges=self._hyperparameter_ranges,
                strategy=self.strategy,
                objective_type=self.objective_type,
                max_jobs=self.max_jobs,
                max_parallel_jobs=self.max_parallel_jobs,
                warm_start_config=WarmStartConfig(
                    warm_start_type=warm_start_type, parents=all_parents
                ),
                early_stopping_type=self.early_stopping_type,
            )

        if len(self.estimator_dict) > 1:
            raise ValueError(
                "Warm start is not supported currently for tuners with multiple estimators"
            )

        if estimator is not None:
            estimator_name = list(self.estimator_dict.keys())[0]
            estimator_dict = {estimator_name: estimator}
        else:
            estimator_dict = self.estimator_dict

        return HyperparameterTuner.create(
            estimator_dict=estimator_dict,
            objective_metric_name_dict=self.objective_metric_name_dict,
            hyperparameter_ranges_dict=self._hyperparameter_ranges_dict,
            metric_definitions_dict=self.metric_definitions_dict,
            strategy=self.strategy,
            objective_type=self.objective_type,
            max_jobs=self.max_jobs,
            max_parallel_jobs=self.max_parallel_jobs,
            warm_start_config=WarmStartConfig(warm_start_type=warm_start_type, parents=all_parents),
            early_stopping_type=self.early_stopping_type,
        )

    @classmethod
    def create(
        cls,
        estimator_dict,
        objective_metric_name_dict,
        hyperparameter_ranges_dict,
        metric_definitions_dict=None,
        base_tuning_job_name=None,
        strategy="Bayesian",
        objective_type="Maximize",
        max_jobs=1,
        max_parallel_jobs=1,
        tags=None,
        warm_start_config=None,
        early_stopping_type="Off",
    ):
        """Factory method to create a ``HyperparameterTuner`` instance. It takes one or more
        estimators to obtain configuration information for training jobs that are created as the
        result of a hyperparameter tuning job. The estimators are provided through a dictionary
        (i.e. ``estimator_dict``) with unique estimator names as the keys. For individual
        estimators separate objective metric names and hyperparameter ranges should be provided in
        two dictionaries, i.e. ``objective_metric_name_dict`` and ``hyperparameter_ranges_dict``,
        with the same estimator names as the keys. Optional metrics definitions could also be
        provided for individual estimators via another dictionary ``metric_definitions_dict``.

        Args:
            estimator_dict (dict[str, sagemaker.estimator.EstimatorBase]): Dictionary of estimator
                instances that have been initialized with the desired configuration. There does not
                need to be a training job associated with the estimator instances. The keys of the
                dictionary would be referred to as "estimator names".
            objective_metric_name_dict (dict[str, str]): Dictionary of names of the objective
                metric for evaluating training jobs. The keys are the same set of estimator names
                as in ``estimator_dict``, and there must be one entry for each estimator in
                ``estimator_dict``.
            hyperparameter_ranges_dict (dict[str, dict[str, sagemaker.parameter.ParameterRange]]):
                Dictionary of tunable hyperparameter ranges. The keys are the same set of estimator
                names as in estimator_dict, and there must be one entry for each estimator in
                estimator_dict. Each value is a dictionary of sagemaker.parameter.ParameterRange
                instance, which can be one of three types: Continuous, Integer, or Categorical.
                The keys of each ParameterRange dictionaries are the names of the hyperparameter,
                and the values are the appropriate parameter range class to represent the range.
            metric_definitions_dict (dict(str, list[dict]]): Dictionary of metric definitions.
                The keys are the same set or a subset of estimator names as in estimator_dict,
                and there must be one entry for each estimator in estimator_dict. Each value is
                a list of dictionaries that defines the metric(s) used to evaluate the training
                jobs (default: None). Each of these dictionaries contains two keys: 'Name' for the
                name of the metric, and 'Regex' for the regular expression used to extract the
                metric from the logs. This should be defined only for hyperparameter tuning jobs
                that don't use an Amazon algorithm.
            base_tuning_job_name (str): Prefix for the hyperparameter tuning job name when the
                :meth:`~sagemaker.tuner.HyperparameterTuner.fit` method launches. If not specified,
                a default job name is generated, based on the training image name and current
                timestamp.
            strategy (str): Strategy to be used for hyperparameter estimations
                (default: 'Bayesian').
            objective_type (str): The type of the objective metric for evaluating training jobs.
                This value can be either 'Minimize' or 'Maximize' (default: 'Maximize').
            max_jobs (int): Maximum total number of training jobs to start for the hyperparameter
                tuning job (default: 1).
            max_parallel_jobs (int): Maximum number of parallel training jobs to start
                (default: 1).
            tags (list[dict]): List of tags for labeling the tuning job (default: None). For more,
                see https://docs.aws.amazon.com/sagemaker/latest/dg/API_Tag.html.
            warm_start_config (sagemaker.tuner.WarmStartConfig): A ``WarmStartConfig`` object that
                has been initialized with the configuration defining the nature of warm start
                tuning job.
            early_stopping_type (str): Specifies whether early stopping is enabled for the job.
                Can be either 'Auto' or 'Off' (default: 'Off'). If set to 'Off', early stopping
                will not be attempted. If set to 'Auto', early stopping of some training jobs may
                happen, but is not guaranteed to.

        Returns:
            sagemaker.tuner.HyperparameterTuner: a new ``HyperparameterTuner`` object that can
            start a hyperparameter tuning job with one or more estimators.

        """

        cls._validate_create_tuner_inputs(
            estimator_dict,
            objective_metric_name_dict,
            hyperparameter_ranges_dict,
            metric_definitions_dict,
        )

        estimator_names = sorted(estimator_dict.keys())
        first_estimator_name = estimator_names[0]

        metric_definitions = (
            metric_definitions_dict.get(first_estimator_name, None)
            if metric_definitions_dict is not None
            else None
        )

        tuner = HyperparameterTuner(
            base_tuning_job_name=base_tuning_job_name,
            estimator_name=first_estimator_name,
            estimator=estimator_dict[first_estimator_name],
            objective_metric_name=objective_metric_name_dict[first_estimator_name],
            hyperparameter_ranges=hyperparameter_ranges_dict[first_estimator_name],
            metric_definitions=metric_definitions,
            strategy=strategy,
            objective_type=objective_type,
            max_jobs=max_jobs,
            max_parallel_jobs=max_parallel_jobs,
            tags=tags,
            warm_start_config=warm_start_config,
            early_stopping_type=early_stopping_type,
        )

        for estimator_name in estimator_names[1:]:
            metric_definitions = (
                metric_definitions_dict.get(estimator_name, None)
                if metric_definitions_dict is not None
                else None
            )
            tuner._add_estimator(
                estimator_name=estimator_name,
                estimator=estimator_dict[estimator_name],
                objective_metric_name=objective_metric_name_dict[estimator_name],
                hyperparameter_ranges=hyperparameter_ranges_dict[estimator_name],
                metric_definitions=metric_definitions,
            )
        return tuner

    @classmethod
    def _validate_create_tuner_inputs(
        cls,
        estimator_dict,
        objective_metric_name_dict,
        hyperparameter_ranges_dict,
        metric_definitions_dict=None,
    ):
        """Validate inputs for ``HyperparameterTuner.create()``"""
        cls._validate_estimator_dict(estimator_dict)

        estimator_names = sorted(estimator_dict.keys())

        cls._validate_dict_argument(
            name="objective_metric_name_dict",
            value=objective_metric_name_dict,
            allowed_keys=estimator_names,
            require_same_keys=True,
        )
        cls._validate_dict_argument(
            name="hyperparameter_ranges_dict",
            value=hyperparameter_ranges_dict,
            allowed_keys=estimator_names,
            require_same_keys=True,
        )
        cls._validate_dict_argument(
            name="metric_definitions_dict",
            value=metric_definitions_dict,
            allowed_keys=estimator_names,
        )

    @classmethod
    def _validate_estimator_dict(cls, estimator_dict):
        """Validate ``estimator_dict`` in inputs for ``HyperparameterTuner.create()``"""
        if estimator_dict is None or len(estimator_dict) == 0:
            raise ValueError("At least one estimator should be provided")
        if None in estimator_dict.keys():
            raise ValueError("Estimator names cannot be None")

    @classmethod
    def _validate_dict_argument(cls, name, value, allowed_keys, require_same_keys=False):
        """Check if an argument is an dictionary with correct key set"""
        if value is None:
            return

        if not isinstance(value, dict):
            raise ValueError(
                "Argument '{}' must be a dictionary using {} as keys".format(name, allowed_keys)
            )

        value_keys = sorted(value.keys())

        if require_same_keys:
            if value_keys != allowed_keys:
                raise ValueError(
                    "The keys of argument '{}' must be the same as {}".format(name, allowed_keys)
                )
        else:
            if not set(value_keys).issubset(set(allowed_keys)):
                raise ValueError(
                    "The keys of argument '{}' must be a subset of {}".format(name, allowed_keys)
                )

    def _add_estimator(
        self,
        estimator_name,
        estimator,
        objective_metric_name,
        hyperparameter_ranges,
        metric_definitions=None,
    ):
        """Add an estimator with corresponding objective metric name, parameter ranges and metric
        definitions (if applicable)"""
        self.estimator_dict[estimator_name] = estimator
        self.objective_metric_name_dict[estimator_name] = objective_metric_name
        self._hyperparameter_ranges_dict[estimator_name] = hyperparameter_ranges
        if metric_definitions is not None:
            self.metric_definitions_dict[estimator_name] = metric_definitions


class _TuningJob(_Job):
    """Placeholder docstring"""

    @classmethod
    def start_new(cls, tuner, inputs):
        """Create a new Amazon SageMaker hyperparameter tuning job from the
        HyperparameterTuner.

        Args:
            tuner (sagemaker.tuner.HyperparameterTuner): HyperparameterTuner
                object created by the user.
            inputs (str): Parameters used when called
                :meth:`~sagemaker.estimator.EstimatorBase.fit`.

        Returns:
            sagemaker.tuner._TuningJob: Constructed object that captures all
            information about the started job.
        """

        logger.info("_TuningJob.start_new!!!")

        warm_start_config_req = None
        if tuner.warm_start_config:
            warm_start_config_req = tuner.warm_start_config.to_input_req()

        tuning_config = {
            "strategy": tuner.strategy,
            "max_jobs": tuner.max_jobs,
            "max_parallel_jobs": tuner.max_parallel_jobs,
            "early_stopping_type": tuner.early_stopping_type,
        }

        if tuner.objective_metric_name is not None:
            tuning_config["objective_type"] = tuner.objective_type
            tuning_config["objective_metric_name"] = tuner.objective_metric_name

        parameter_ranges = tuner.hyperparameter_ranges()
        if parameter_ranges is not None:
            tuning_config["parameter_ranges"] = parameter_ranges

        tuner_args = {
            "job_name": tuner._current_job_name,
            "tuning_config": tuning_config,
            "tags": tuner.tags,
            "warm_start_config": warm_start_config_req,
        }

        if tuner.estimator is not None:
            tuner_args["training_config"] = cls._prepare_training_config(
                inputs, tuner.estimator, tuner.static_hyperparameters, tuner.metric_definitions
            )

        if tuner.estimator_dict is not None:
            tuner_args["training_config_list"] = [
                cls._prepare_training_config(
                    inputs.get(estimator_name, None) if inputs is not None else None,
                    tuner.estimator_dict[estimator_name],
                    tuner.static_hyperparameters_dict[estimator_name],
                    tuner.metric_definitions_dict.get(estimator_name, None),
                    estimator_name,
                    tuner.objective_type,
                    tuner.objective_metric_name_dict[estimator_name],
                    tuner.hyperparameter_ranges_dict()[estimator_name],
                )
                for estimator_name in sorted(tuner.estimator_dict.keys())
            ]

        tuner.sagemaker_session.create_tuning_job(**tuner_args)
        return cls(tuner.sagemaker_session, tuner._current_job_name)

    @staticmethod
    def _prepare_training_config(
        inputs,
        estimator,
        static_hyperparameters,
        metric_definitions,
        estimator_name=None,
        objective_type=None,
        objective_metric_name=None,
        parameter_ranges=None,
    ):
        """Prepare training config for one estimator"""
        training_config = _Job._load_config(inputs, estimator)

        training_config["input_mode"] = estimator.input_mode
        training_config["metric_definitions"] = metric_definitions

        if isinstance(inputs, TrainingInput):
            if "InputMode" in inputs.config:
<<<<<<< HEAD
                logging.debug(
                    "Selecting TrainingInput's input_mode (%s) for TrainingInputMode.",
=======
                logger.debug(
                    "Selecting s3_input's input_mode (%s) for TrainingInputMode.",
>>>>>>> e774fcf3
                    inputs.config["InputMode"],
                )
                training_config["input_mode"] = inputs.config["InputMode"]

        if isinstance(estimator, sagemaker.algorithm.AlgorithmEstimator):
            training_config["algorithm_arn"] = estimator.algorithm_arn
        else:
            training_config["image_uri"] = estimator.train_image()

        training_config["enable_network_isolation"] = estimator.enable_network_isolation()
        training_config[
            "encrypt_inter_container_traffic"
        ] = estimator.encrypt_inter_container_traffic

        training_config["use_spot_instances"] = estimator.use_spot_instances
        training_config["checkpoint_s3_uri"] = estimator.checkpoint_s3_uri
        training_config["checkpoint_local_path"] = estimator.checkpoint_local_path

        training_config["static_hyperparameters"] = static_hyperparameters

        if estimator_name is not None:
            training_config["estimator_name"] = estimator_name

        if objective_type is not None:
            training_config["objective_type"] = objective_type

        if objective_metric_name is not None:
            training_config["objective_metric_name"] = objective_metric_name

        if parameter_ranges is not None:
            training_config["parameter_ranges"] = parameter_ranges

        return training_config

    def stop(self):
        """Placeholder docstring"""
        self.sagemaker_session.stop_tuning_job(name=self.name)

    def wait(self):
        """Placeholder docstring"""
        self.sagemaker_session.wait_for_tuning_job(self.name)


def create_identical_dataset_and_algorithm_tuner(
    parent, additional_parents=None, sagemaker_session=None
):
    """Creates a new tuner by copying the request fields from the provided parent to the new
        instance of ``HyperparameterTuner`` followed by addition of warm start configuration
        with the type as "IdenticalDataAndAlgorithm" and ``parents`` as the
        union of provided list of ``additional_parents`` and the ``parent``.

    Args:
        parent (str): Primary parent tuning job's name from which the Tuner and
            Estimator configuration has to be copied
        additional_parents (set{str}): Set of additional parent tuning job's
            names along with the primary parent tuning job name to be used in
            warm starting the transfer learning tuner.
        sagemaker_session (sagemaker.session.Session): Session object which
            manages interactions with Amazon SageMaker APIs and any other AWS
            services needed. If not specified, one is created using the default
            AWS configuration chain.

    Returns:
        sagemaker.tuner.HyperparameterTuner: a new ``HyperparameterTuner``
        object for the warm-started hyperparameter tuning job
    """

    parent_tuner = HyperparameterTuner.attach(
        tuning_job_name=parent, sagemaker_session=sagemaker_session
    )
    return parent_tuner.identical_dataset_and_algorithm_tuner(additional_parents=additional_parents)


def create_transfer_learning_tuner(
    parent, additional_parents=None, estimator=None, sagemaker_session=None
):
    """Creates a new ``HyperParameterTuner`` by copying the request fields from the
    provided parent to the new instance
        of ``HyperparameterTuner`` followed by addition of warm start
        configuration with the type as "TransferLearning" and ``parents`` as the
        union of provided list of ``additional_parents`` and the ``parent``.

    Args:
        parent (str): Primary parent tuning job's name from which the Tuner and
            Estimator configuration has to be copied
        additional_parents (set{str}): Set of additional parent tuning job's
            names along with the primary parent tuning job name to be used in
            warm starting the identical dataset and algorithm tuner.
        estimator (sagemaker.estimator.EstimatorBase): An estimator object that
            has been initialized with the desired configuration. There does not
            need to be a training job associated with this instance.
        sagemaker_session (sagemaker.session.Session): Session object which
            manages interactions with Amazon SageMaker APIs and any other AWS
            services needed. If not specified, one is created using the default
            AWS configuration chain.

    Returns:
        sagemaker.tuner.HyperparameterTuner: New instance of warm started
        HyperparameterTuner
    """

    parent_tuner = HyperparameterTuner.attach(
        tuning_job_name=parent, sagemaker_session=sagemaker_session
    )
    return parent_tuner.transfer_learning_tuner(
        additional_parents=additional_parents, estimator=estimator
    )<|MERGE_RESOLUTION|>--- conflicted
+++ resolved
@@ -822,26 +822,6 @@
                 )
             )
 
-<<<<<<< HEAD
-=======
-    def delete_endpoint(self, endpoint_name=None):
-        """Delete an Amazon SageMaker endpoint.
-
-        If an endpoint name is not specified, this defaults to looking for an
-        endpoint that shares a name with the best training job for deletion.
-
-        Args:
-            endpoint_name (str): Name of the endpoint to delete
-        """
-        logger.warning(
-            "HyperparameterTuner.delete_endpoint() will be deprecated in SageMaker Python SDK v2. "
-            "Please use the delete_endpoint() function on your predictor instead."
-        )
-
-        endpoint_name = endpoint_name or self.best_training_job()
-        self.sagemaker_session.delete_endpoint(endpoint_name)
-
->>>>>>> e774fcf3
     def _ensure_last_tuning_job(self):
         """Placeholder docstring"""
         if self.latest_tuning_job is None:
@@ -1524,13 +1504,8 @@
 
         if isinstance(inputs, TrainingInput):
             if "InputMode" in inputs.config:
-<<<<<<< HEAD
-                logging.debug(
+                logger.debug(
                     "Selecting TrainingInput's input_mode (%s) for TrainingInputMode.",
-=======
-                logger.debug(
-                    "Selecting s3_input's input_mode (%s) for TrainingInputMode.",
->>>>>>> e774fcf3
                     inputs.config["InputMode"],
                 )
                 training_config["input_mode"] = inputs.config["InputMode"]
