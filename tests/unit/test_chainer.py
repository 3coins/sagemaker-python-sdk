--- conflicted
+++ resolved
@@ -443,11 +443,14 @@
         model.prepare_container_def(INSTANCE_TYPE, accelerator_type=ACCELERATOR_TYPE)
 
 
-<<<<<<< HEAD
-def test_train_image_default(sagemaker_session, chainer_version):
-=======
-def test_model_prepare_container_def_no_instance_type_or_image():
-    model = ChainerModel(MODEL_DATA, role=ROLE, entry_point=SCRIPT_PATH)
+def test_model_prepare_container_def_no_instance_type_or_image(chainer_version):
+    model = ChainerModel(
+        MODEL_DATA,
+        role=ROLE,
+        entry_point=SCRIPT_PATH,
+        framework_version=chainer_version,
+        py_version=PYTHON_VERSION,
+    )
 
     with pytest.raises(ValueError) as e:
         model.prepare_container_def()
@@ -456,8 +459,7 @@
     assert expected_msg in str(e)
 
 
-def test_train_image_default(sagemaker_session):
->>>>>>> dc444d7f
+def test_train_image_default(sagemaker_session, chainer_version):
     chainer = Chainer(
         entry_point=SCRIPT_PATH,
         role=ROLE,
